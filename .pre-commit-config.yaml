<<<<<<< HEAD
---
repos:
  - repo: https://github.com/psf/black
    rev: 25.1.0
    hooks:
      - id: black
        language_version: python3.8

  - repo: https://github.com/PyCQA/isort
    rev: 6.0.0
    hooks:
      - id: isort
        additional_dependencies: [toml]
=======
ci:
  autofix_commit_msg: "chore(pre-commit): autofix run"
  autoupdate_commit_msg: "chore(pre-commit): autoupdate hooks"

default_install_hook_types:
  - pre-commit
  - commit-msg
>>>>>>> 2b232129

repos:
  - repo: https://github.com/compilerla/conventional-pre-commit
    rev: v3.2.0
    hooks:
      - id: conventional-pre-commit
        stages: [commit-msg]
        # args: [build, chore, ci, docs, feat, fix, perf, refactor, revert, style, test]
  - repo: https://github.com/pre-commit/pre-commit-hooks
    rev: v5.0.0
    hooks:
      - id: check-toml
      - id: check-yaml
        exclude: ^mkdocs.yml
      - id: debug-statements
      - id: end-of-file-fixer
      - id: name-tests-test
        exclude: ^tests/(codecs|data|share)
      - id: trailing-whitespace
  - repo: https://github.com/pappasam/toml-sort
    rev: v0.23.1
    hooks:
      - id: toml-sort-fix
  - repo: https://github.com/asottile/add-trailing-comma
    rev: v3.1.0
    hooks:
      - id: add-trailing-comma
  - repo: https://github.com/asottile/pyupgrade
    rev: v3.15.2
    hooks:
      - id: pyupgrade
        args: [--py310-plus]
  - repo: https://github.com/astral-sh/ruff-pre-commit
    rev: v0.3.5
    hooks:
      # Run the linter
      - id: ruff
        args: [--fix]
      # Run the formatter
      - id: ruff-format<|MERGE_RESOLUTION|>--- conflicted
+++ resolved
@@ -1,18 +1,3 @@
-<<<<<<< HEAD
----
-repos:
-  - repo: https://github.com/psf/black
-    rev: 25.1.0
-    hooks:
-      - id: black
-        language_version: python3.8
-
-  - repo: https://github.com/PyCQA/isort
-    rev: 6.0.0
-    hooks:
-      - id: isort
-        additional_dependencies: [toml]
-=======
 ci:
   autofix_commit_msg: "chore(pre-commit): autofix run"
   autoupdate_commit_msg: "chore(pre-commit): autoupdate hooks"
@@ -20,7 +5,6 @@
 default_install_hook_types:
   - pre-commit
   - commit-msg
->>>>>>> 2b232129
 
 repos:
   - repo: https://github.com/compilerla/conventional-pre-commit
